import tqdm
import torch
import numpy as np
import torch.optim as optim
import torch.nn as nn
from types import SimpleNamespace
from torch.utils.data import DataLoader, random_split
from copy import deepcopy
from abc import ABC, abstractmethod

from data import FairnessDataset
from ei_effort import Effort
from ei_utils import model_performance
from ei_effort import Optimal_Effort, PGD_Effort


class EIModel(ABC):
    def __init__(self, model: nn.Module) -> None:
        self.model = model
        self.train_history = SimpleNamespace()
        
    @abstractmethod
    def train(self):
        pass
    
    def get_model(self):
        return self.model






class FairBatch(EIModel):
    def __init__(self, model: nn.Module, effort_model: Effort, tau: float = 0.5) -> None:
        super(FairBatch, self).__init__(model)
        self.effort_model = effort_model # effort model
        self.model_adv = None
        self.tau = tau # threshold
        
    def train(self, 
              dataset: FairnessDataset, 
              lamb: float, 
              alpha: float = 0.,
              lr : float = 1e-2, 
              n_epochs: int = 100, 
              batch_size: int = 1024, 
              ):
        
        generator = torch.Generator().manual_seed(0)
        train_loader = DataLoader(dataset, batch_size=batch_size, shuffle=True, generator=generator)
     
        loss_fn = torch.nn.BCELoss(reduction = 'mean')
        
        pred_losses = [] # total prediction loss
        fair_losses = [] # fairness loss
        
        accuracies = []
        ei_disparities = []
        optimizer = optim.Adam(self.model.parameters(), lr=lr, weight_decay=1e-4)
        
        for epoch in tqdm.trange(n_epochs, desc=f"Training [alpha={alpha:.2f}; lambda={lamb:.2f}; delta={self.effort_model.delta:.2f}]", unit="epochs", colour='#0091ff'):
        
            batch_pred_losses = [] # batch prediction loss
            batch_fair_losses = [] # batch fairness loss

            for _, (X_batch, Y_batch, Z_batch) in enumerate(train_loader):
                Y_hat = self.model(X_batch)
                
                batch_loss = 0

                # prediction loss
                batch_pred_loss = loss_fn(Y_hat.reshape(-1), Y_batch)
                batch_loss += (1-lamb)*batch_pred_loss

                # fairness loss
                batch_fair_loss = 0
                # EI_Constraint
                if torch.sum(Y_hat<self.tau) > 0:
                    X_batch_e = X_batch[(Y_hat<self.tau).reshape(-1),:]
                    Z_batch_e = Z_batch[(Y_hat<self.tau).reshape(-1)]

<<<<<<< HEAD
                    X_hat_max = self.effort_model(self.model, dataset, X_batch_e)
                    Y_hat_max = self.model(X_hat_max)
=======
                    # PGA
                    if alpha > 0: 
                        model_adv = deepcopy(self.model)
                        optimizer_adv = optim.Adam(model_adv.parameters(), lr=1e-2, maximize=True)
                        pga_loss_fn = torch.nn.BCELoss(reduction = 'mean')
                        
                        for module in model_adv.layers:
                            if hasattr(module, 'weight'):
                                weight_min = module.weight.data - alpha
                                weight_max = module.weight.data + alpha
                            if hasattr(module, 'bias'):
                                bias_min = module.bias.data.item() - alpha
                                bias_max = module.bias.data.item() + alpha
                        
                        
                        loss_diff = 1
                        pga_fair_loss = torch.tensor(1.)
                        # for _ in range(self.pga_iter):
                        while loss_diff > self.pga_term:
                            prev_loss = pga_fair_loss.clone().detach()
                            pga_fair_loss = 0.
                            # Effort delta 
                            X_hat_pga = self.effort_model(model_adv, dataset, X_batch_e)
                            Y_hat_pga = model_adv(X_hat_pga)
                            pga_loss_mean = pga_loss_fn(Y_hat_pga.reshape(-1), torch.ones(len(Y_hat_pga)))
                            pga_loss_z = torch.zeros(len(dataset.sensitive_attrs))
                            for z in dataset.sensitive_attrs:
                                z = int(z)
                                group_idx = (Z_batch_e == z)
                                if group_idx.sum() == 0:
                                    continue
                                pga_loss_z[z] = pga_loss_fn(Y_hat_pga.reshape(-1)[group_idx], torch.ones(group_idx.sum()))
                                pga_fair_loss += torch.abs(pga_loss_z[z] - pga_loss_mean)
                            
                            optimizer_adv.zero_grad()
                            if (torch.isnan(pga_fair_loss)).any():
                                continue
                            pga_fair_loss.backward()
                            optimizer_adv.step()

                            loss_diff = torch.abs(prev_loss - pga_fair_loss)
                            
                            for module in model_adv.layers:
                                if hasattr(module, 'weight'):
                                    with torch.no_grad():
                                        module.weight.data = module.weight.data.clamp(weight_min, weight_max)
                                if hasattr(module, 'bias'):
                                    with torch.no_grad():
                                        module.bias.data = module.bias.data.clamp(bias_min, bias_max)

                        X_hat_max = self.effort_model(model_adv, dataset, X_batch_e)
                        Y_hat_max = model_adv(X_hat_max)
                    else:
                        X_hat_max = self.effort_model(self.model, dataset, X_batch_e)
                        Y_hat_max = self.model(X_hat_max)
>>>>>>> 8d7c7760
                    
                    loss_mean = loss_fn(Y_hat_max.reshape(-1), torch.ones(len(Y_hat_max)))
                    loss_z = torch.zeros(len(dataset.sensitive_attrs))
                    for z in dataset.sensitive_attrs:
                        z = int(z)
                        group_idx = (Z_batch_e == z)
                        if group_idx.sum() == 0:
                            continue
                        loss_z[z] = loss_fn(Y_hat_max.reshape(-1)[group_idx], torch.ones(group_idx.sum()))
                        batch_fair_loss += torch.abs(loss_z[z] - loss_mean)

                batch_loss += lamb*batch_fair_loss
                
                optimizer.zero_grad()
                if (torch.isnan(batch_loss)).any():
                    continue
                batch_loss.backward()
                optimizer.step()

                batch_pred_losses.append(batch_pred_loss.item())
                if hasattr(batch_fair_loss,'item'):
                    batch_fair_losses.append(batch_fair_loss.item())
                else:
                    batch_fair_losses.append(batch_fair_loss)
            
            pred_losses.append(np.mean(batch_pred_losses))
            fair_losses.append(np.mean(batch_fair_losses))

            Y_hat_train = self.model(dataset.X).reshape(-1).detach().numpy()
            X_hat_max_train = self.effort_model(self.model, dataset, dataset.X)
            Y_hat_max_train = self.model(X_hat_max_train)
            Y_hat_max_train = Y_hat_max_train.reshape(-1).detach().numpy()
            
            accuracy, ei_disparity = model_performance(dataset.Y.detach().numpy(), dataset.Z.detach().numpy(), Y_hat_train, Y_hat_max_train, self.tau)
            
            accuracies.append(accuracy)
            ei_disparities.append(ei_disparity)

        self.train_history.accuracy = accuracies
        self.train_history.p_loss = pred_losses
        self.train_history.f_loss = fair_losses
        self.train_history.ei_disparity = ei_disparities
        return self
    
<<<<<<< HEAD
    def predict(self, dataset, alpha, abstol: float = 1e-7):
=======
    def predict_r(self, dataset, alpha, delta_prime):
        self.effort_model.change_delta_prime(delta_prime)
>>>>>>> 8d7c7760
        Y_hat = self.model(dataset.X).reshape(-1).detach().numpy()
        X = dataset.X[(Y_hat<self.tau).reshape(-1),:]
        Z = dataset.Z[(Y_hat<self.tau)]
        
        X_hat_max = self.effort_model(self.model, dataset, X)
        
        model_adv = deepcopy(self.model)
        optimizer_adv = optim.Adam(model_adv.parameters(), lr=1e-3, maximize=True)
        pga_loss_fn = torch.nn.BCELoss(reduction = 'mean')
            
        for module in model_adv.layers:
            if hasattr(module, 'weight'):
                weight_min = module.weight.data - alpha
                weight_max = module.weight.data + alpha
            if hasattr(module, 'bias'):
                bias_min = module.bias.data.item() - alpha
                bias_max = module.bias.data.item() + alpha
        
        loss_diff = 1.
        fair_loss = torch.tensor(0.)
        while loss_diff > abstol:
            prev_loss = fair_loss.clone().detach()
            Y_hat_max = model_adv(X_hat_max).reshape(-1)
            
            fair_loss = torch.tensor(0.)
            loss_mean = pga_loss_fn(Y_hat_max, torch.ones(len(Y_hat_max)))
            loss_z = torch.zeros(len(dataset.sensitive_attrs))
            for z in dataset.sensitive_attrs:
                z = int(z)
                group_idx = (Z == z)
                if group_idx.sum() == 0:
                    continue
                loss_z[z] = pga_loss_fn(Y_hat_max[group_idx], torch.ones(group_idx.sum()))
                fair_loss += torch.abs(loss_z[z] - loss_mean)
            
<<<<<<< HEAD
            optimizer_adv.zero_grad()
            fair_loss.backward()
            optimizer_adv.step()
            
            loss_diff = (prev_loss - fair_loss).abs()
=======
            loss_diff = 1
            pga_fair_loss = torch.tensor(1.)
            while loss_diff > self.pga_term:
                prev_loss = pga_fair_loss.clone().detach()
                X_hat_pga = self.effort_model(model_adv, dataset, dataset.X)
                Y_hat_pga = model_adv(X_hat_pga)
                
                pga_fair_loss = 0.
                pga_loss_mean = pga_loss_fn(Y_hat_pga.reshape(-1), torch.ones(len(Y_hat_pga)))
                pga_loss_z = torch.zeros(len(dataset.sensitive_attrs))
                for z in dataset.sensitive_attrs:
                    z = int(z)
                    group_idx = (dataset.Z == z)
                    if group_idx.sum() == 0:
                        continue
                    pga_loss_z[z] = pga_loss_fn(Y_hat_pga.reshape(-1)[group_idx], torch.ones(group_idx.sum()))
                    pga_fair_loss += torch.abs(pga_loss_z[z] - pga_loss_mean)
                
                optimizer_adv.zero_grad()
                if (torch.isnan(pga_fair_loss)).any():
                    continue
                pga_fair_loss.backward()
                optimizer_adv.step()

                loss_diff = torch.abs(prev_loss - pga_fair_loss)
                
                for module in model_adv.layers:
                    if hasattr(module, 'weight'):
                        with torch.no_grad():
                            module.weight.data = module.weight.data.clamp(weight_min, weight_max)
                    if hasattr(module, 'bias'):
                        with torch.no_grad():
                            module.bias.data = module.bias.data.clamp(bias_min, bias_max)

            X_hat_max = self.effort_model(model_adv, dataset, dataset.X)
            Y_hat_max = model_adv(X_hat_max)
        else:
            X_hat_max = self.effort_model(self.model, dataset, dataset.X)
            Y_hat_max = self.model(X_hat_max)
        
        self.model_adv_r = model_adv
        
        return Y_hat, Y_hat_max.reshape(-1).detach().numpy()
    
    def predict(self, dataset, alpha):
        Y_hat = self.model(dataset.X).reshape(-1).detach().numpy()
        X_hat_max = self.effort_model(self.model, dataset, dataset.X)
        model_adv = deepcopy(self.model)

        if alpha > 0: 
            optimizer_adv = optim.Adam(model_adv.parameters(), lr=1e-2, maximize=True)
            pga_loss_fn = torch.nn.BCELoss(reduction = 'mean')
>>>>>>> 8d7c7760
            
            for module in model_adv.layers:
                if hasattr(module, 'weight'):
                    # with torch.no_grad():
                    module.weight.data = module.weight.data.clamp(weight_min, weight_max)
                if hasattr(module, 'bias'):
<<<<<<< HEAD
                    # with torch.no_grad():
                    module.bias.data = module.bias.data.clamp(bias_min, bias_max)

=======
                    bias_min = module.bias.data.item() - alpha
                    bias_max = module.bias.data.item() + alpha
            
            loss_diff = 1
            pga_fair_loss = torch.tensor(1.)
            while loss_diff > self.pga_term:
                prev_loss = pga_fair_loss.clone().detach()
                Y_hat_pga = model_adv(X_hat_max)
                
                pga_fair_loss = 0.
                pga_loss_mean = pga_loss_fn(Y_hat_pga.reshape(-1), torch.ones(len(Y_hat_pga)))
                pga_loss_z = torch.zeros(len(dataset.sensitive_attrs))
                for z in dataset.sensitive_attrs:
                    z = int(z)
                    group_idx = (dataset.Z == z)
                    if group_idx.sum() == 0:
                        continue
                    pga_loss_z[z] = pga_loss_fn(Y_hat_pga.reshape(-1)[group_idx], torch.ones(group_idx.sum()))
                    pga_fair_loss += torch.abs(pga_loss_z[z] - pga_loss_mean)
                
                optimizer_adv.zero_grad()
                if (torch.isnan(pga_fair_loss)).any():
                    continue
                pga_fair_loss.backward()
                optimizer_adv.step()

                loss_diff = torch.abs(prev_loss - pga_fair_loss)
                
                for module in model_adv.layers:
                    if hasattr(module, 'weight'):
                        with torch.no_grad():
                            module.weight.data = module.weight.data.clamp(weight_min, weight_max)
                    if hasattr(module, 'bias'):
                        with torch.no_grad():
                            module.bias.data = module.bias.data.clamp(bias_min, bias_max)

            X_hat_max = self.effort_model(model_adv, dataset, dataset.X)
            Y_hat_max = model_adv(X_hat_max)
        else:
            Y_hat_max = self.model(X_hat_max)
        
>>>>>>> 8d7c7760
        self.model_adv = model_adv
        
        X_hat_max = self.effort_model(self.model, dataset, dataset.X)
        Y_hat_max = self.model_adv(X_hat_max).reshape(-1).detach().numpy()
        
        return Y_hat, Y_hat_max, fair_loss
    
    
class Covariance(EIModel):
    def __init__(self, model: nn.Module, effort_model: Effort, tau: float = 0.5) -> None:
        super(Covariance, self).__init__(model)
        self.effort_model = effort_model
        self.tau = tau 
        
    def train(self, 
              dataset: FairnessDataset, 
              lamb: float, 
              alpha: float = 0.,
              lr: float = 1e-2, 
              n_epochs: int = 100, 
              batch_size: int = 1024, 
              abstol: float = 1e-7
              ):
        generator = torch.Generator().manual_seed(0)
        train_loader = DataLoader(dataset, batch_size=batch_size, shuffle=True, generator=generator)
     
        loss_fn = torch.nn.BCELoss(reduction = 'mean')
        
        pred_losses = [] # total prediction loss
        fair_losses = [] # fairness loss
        
        accuracies = []
        ei_disparities = []
        optimizer = optim.Adam(self.model.parameters(), lr=lr, weight_decay=1e-4, maximize=False)
        
        for epoch in tqdm.trange(n_epochs, desc=f"Training [lambda={lamb:.4f}; delta={self.effort_model.delta:.4f}]", unit="epochs", colour='#0091ff'):
        
            batch_pred_losses = [] # batch prediction loss
            batch_fair_losses = [] # batch fairness loss

            for _, (X_batch, Y_batch, Z_batch) in enumerate(train_loader):
                Y_hat = self.model(X_batch)
                
                batch_loss = 0

                # prediction loss
                batch_pred_loss = loss_fn(Y_hat.reshape(-1), Y_batch)
                batch_loss += (1-lamb)*batch_pred_loss

                # EI_Constraint
                batch_fair_loss = 0.
                if torch.sum(Y_hat<self.tau) > 0:
                    X_batch_e = X_batch[(Y_hat<self.tau).reshape(-1),:]
                    Z_batch_e = Z_batch[(Y_hat<self.tau).reshape(-1)]
                   
                    X_hat_max = self.effort_model(self.model, dataset, X_batch_e)
                    Y_hat_max = self.model(X_hat_max)
                    
                    batch_fair_loss = torch.square(torch.mean((Z_batch_e-Z_batch_e.mean())*Y_hat_max.reshape(-1)))

                batch_loss += lamb*batch_fair_loss
                
                optimizer.zero_grad()
                if (torch.isnan(batch_loss)).any():
                    continue
                batch_loss.backward()
                optimizer.step()

                batch_pred_losses.append(batch_pred_loss.item())
                if hasattr(batch_fair_loss,'item'):
                    batch_fair_losses.append(batch_fair_loss.item())
                else:
                    batch_fair_losses.append(batch_fair_loss)
            
            pred_losses.append(np.mean(batch_pred_losses))
            fair_losses.append(np.mean(batch_fair_losses))

            Y_hat_train = self.model(dataset.X).reshape(-1).detach().numpy()
            X_hat_max_train = self.effort_model(self.model, dataset, dataset.X)
            Y_hat_max_train = self.model(X_hat_max_train).reshape(-1).detach().numpy()
            
            accuracy, ei_disparity = model_performance(dataset.Y.detach().numpy(), dataset.Z.detach().numpy(), Y_hat_train, Y_hat_max_train, self.tau)
            
            accuracies.append(accuracy)
            ei_disparities.append(ei_disparity)

        self.train_history.accuracy = accuracies
        self.train_history.p_loss = pred_losses
        self.train_history.f_loss = fair_losses
        self.train_history.ei_disparity = ei_disparities
        return self
    
    def predict(self, dataset, alpha, abstol: float = 1e-7):
        Y_hat = self.model(dataset.X).reshape(-1).detach().float().numpy()
        X = dataset.X[(Y_hat<self.tau).reshape(-1),:]
        Z = dataset.Z[(Y_hat<self.tau)]
        
        X_hat_max = self.effort_model(self.model, dataset, X)
        
        model_adv = deepcopy(self.model)
        optimizer_adv = optim.Adam(model_adv.parameters(), lr=1e-3, maximize=True)
        
        for module in model_adv.layers:
            if hasattr(module, 'weight'):
                weight_min = module.weight.data - alpha
                weight_max = module.weight.data + alpha
            if hasattr(module, 'bias'):
                bias_min = module.bias.data.item() - alpha
                bias_max = module.bias.data.item() + alpha
        
        loss_diff = 1.
        fair_loss = torch.tensor(0.)
        while loss_diff > abstol:
            prev_loss = fair_loss.clone().detach()
            Y_hat_max = model_adv(X_hat_max).reshape(-1)
            
            fair_loss = torch.square(torch.mean((Z-Z.mean())*Y_hat_max))
            
            optimizer_adv.zero_grad()
            fair_loss.backward()
            optimizer_adv.step()
            
            loss_diff = (prev_loss - fair_loss).abs()
            
            for module in model_adv.layers:
                if hasattr(module, 'weight'):
                    # with torch.no_grad():
                    module.weight.data = module.weight.data.clamp(weight_min, weight_max)
                if hasattr(module, 'bias'):
                    # with torch.no_grad():
                    module.bias.data = module.bias.data.clamp(bias_min, bias_max)
                    
        self.model_adv = model_adv
        X_hat_max = self.effort_model(self.model, dataset, dataset.X)
        Y_hat_max = self.model_adv(X_hat_max).reshape(-1).detach().float().numpy()
        
        return Y_hat, Y_hat_max, fair_loss<|MERGE_RESOLUTION|>--- conflicted
+++ resolved
@@ -80,10 +80,6 @@
                     X_batch_e = X_batch[(Y_hat<self.tau).reshape(-1),:]
                     Z_batch_e = Z_batch[(Y_hat<self.tau).reshape(-1)]
 
-<<<<<<< HEAD
-                    X_hat_max = self.effort_model(self.model, dataset, X_batch_e)
-                    Y_hat_max = self.model(X_hat_max)
-=======
                     # PGA
                     if alpha > 0: 
                         model_adv = deepcopy(self.model)
@@ -139,7 +135,6 @@
                     else:
                         X_hat_max = self.effort_model(self.model, dataset, X_batch_e)
                         Y_hat_max = self.model(X_hat_max)
->>>>>>> 8d7c7760
                     
                     loss_mean = loss_fn(Y_hat_max.reshape(-1), torch.ones(len(Y_hat_max)))
                     loss_z = torch.zeros(len(dataset.sensitive_attrs))
@@ -184,12 +179,8 @@
         self.train_history.ei_disparity = ei_disparities
         return self
     
-<<<<<<< HEAD
-    def predict(self, dataset, alpha, abstol: float = 1e-7):
-=======
     def predict_r(self, dataset, alpha, delta_prime):
         self.effort_model.change_delta_prime(delta_prime)
->>>>>>> 8d7c7760
         Y_hat = self.model(dataset.X).reshape(-1).detach().numpy()
         X = dataset.X[(Y_hat<self.tau).reshape(-1),:]
         Z = dataset.Z[(Y_hat<self.tau)]
@@ -200,38 +191,14 @@
         optimizer_adv = optim.Adam(model_adv.parameters(), lr=1e-3, maximize=True)
         pga_loss_fn = torch.nn.BCELoss(reduction = 'mean')
             
-        for module in model_adv.layers:
-            if hasattr(module, 'weight'):
-                weight_min = module.weight.data - alpha
-                weight_max = module.weight.data + alpha
-            if hasattr(module, 'bias'):
-                bias_min = module.bias.data.item() - alpha
-                bias_max = module.bias.data.item() + alpha
-        
-        loss_diff = 1.
-        fair_loss = torch.tensor(0.)
-        while loss_diff > abstol:
-            prev_loss = fair_loss.clone().detach()
-            Y_hat_max = model_adv(X_hat_max).reshape(-1)
-            
-            fair_loss = torch.tensor(0.)
-            loss_mean = pga_loss_fn(Y_hat_max, torch.ones(len(Y_hat_max)))
-            loss_z = torch.zeros(len(dataset.sensitive_attrs))
-            for z in dataset.sensitive_attrs:
-                z = int(z)
-                group_idx = (Z == z)
-                if group_idx.sum() == 0:
-                    continue
-                loss_z[z] = pga_loss_fn(Y_hat_max[group_idx], torch.ones(group_idx.sum()))
-                fair_loss += torch.abs(loss_z[z] - loss_mean)
-            
-<<<<<<< HEAD
-            optimizer_adv.zero_grad()
-            fair_loss.backward()
-            optimizer_adv.step()
-            
-            loss_diff = (prev_loss - fair_loss).abs()
-=======
+            for module in model_adv.layers:
+                if hasattr(module, 'weight'):
+                    weight_min = module.weight.data - alpha
+                    weight_max = module.weight.data + alpha
+                if hasattr(module, 'bias'):
+                    bias_min = module.bias.data.item() - alpha
+                    bias_max = module.bias.data.item() + alpha
+            
             loss_diff = 1
             pga_fair_loss = torch.tensor(1.)
             while loss_diff > self.pga_term:
@@ -284,18 +251,12 @@
         if alpha > 0: 
             optimizer_adv = optim.Adam(model_adv.parameters(), lr=1e-2, maximize=True)
             pga_loss_fn = torch.nn.BCELoss(reduction = 'mean')
->>>>>>> 8d7c7760
             
             for module in model_adv.layers:
                 if hasattr(module, 'weight'):
                     # with torch.no_grad():
                     module.weight.data = module.weight.data.clamp(weight_min, weight_max)
                 if hasattr(module, 'bias'):
-<<<<<<< HEAD
-                    # with torch.no_grad():
-                    module.bias.data = module.bias.data.clamp(bias_min, bias_max)
-
-=======
                     bias_min = module.bias.data.item() - alpha
                     bias_max = module.bias.data.item() + alpha
             
@@ -337,7 +298,6 @@
         else:
             Y_hat_max = self.model(X_hat_max)
         
->>>>>>> 8d7c7760
         self.model_adv = model_adv
         
         X_hat_max = self.effort_model(self.model, dataset, dataset.X)
